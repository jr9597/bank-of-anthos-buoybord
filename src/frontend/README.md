# Frontend Service

The frontend service manages the user-facing web interface for the application.

Implemented in Python with Flask.

### Endpoints

| Endpoint   | Type  | Auth? | Description                                                                               |
| ---------- | ----- | ----- | ----------------------------------------------------------------------------------------- |
| `/`        | GET   | 🔒    |  Renders `/home` or `/login` based on authentication status. Must always return 200       |
| `/deposit` | POST  | 🔒    |  Submits a new external deposit transaction to `ledgerwriter`                             |
| `/home`    | GET   | 🔒    |  Renders homepage if authenticated Otherwise redirects to `/login`                        |
| `/login`   | GET   |       |  Renders login page if not authenticated. Otherwise redirects to `/home`                  |
| `/login`   | POST  |       |  Submits login request to `userservice`                                                   |
| `/logout`  | POST  | 🔒    | delete local authentication token and redirect to `/login`                                |
| `/payment` | POST  | 🔒    |  Submits a new internal payment transaction to `ledgerwriter`                             |
| `/ready`   | GET   |       |  Readiness probe endpoint.                                                                |
| `/signup`  | GET   |       |  Renders signup page if not authenticated. Otherwise redirects to `/home`                 |
| `/signup`  | POST  |       |  Submits new user signup request to `userservice`                                         |
| `/version` | GET   |       |  Returns the contents of `$VERSION`                                                       |

### Environment Variables

- `PORT`
  - the port for the webserver
- `DEFAULT_USERNAME`
  - a string to pre-populate the "username" field. Optional
- `DEFAULT_PASSWORD`
  - a string to pre-populate the "password" field. Optional

- ConfigMap `environment-config`:
<<<<<<< HEAD
  - `VERSION`
    - a version string for the service
=======
>>>>>>> c1d468f0
  - `LOCAL_ROUTING_NUM`
    - the routing number for our bank
  - `PUB_KEY_PATH`
    - the path to the JWT signer's public key, mounted as a secret
<<<<<<< HEAD
=======

- ConfigMap `service-api-config`:
>>>>>>> c1d468f0
  - `TRANSACTIONS_API_ADDR`
    - the address and port of the `ledgerwriter` service
  - `BALANCES_API_ADDR`
    - the address and port of the `balancereader` service
  - `HISTORY_API_ADDR`
    - the address and port of the `transactionhistory` service
  - `CONTACTS_API_ADDR`
    - the address and port of the `contacts` service
  - `USERSERVICE_API_ADDR`
    - the address and port of the `userservice`

### Kubernetes Resources

- [deployments/frontend](/kubernetes-manifests/frontend.yaml)
- [service/frontend](/kubernetes-manifests/frontend.yaml)<|MERGE_RESOLUTION|>--- conflicted
+++ resolved
@@ -22,6 +22,8 @@
 
 ### Environment Variables
 
+- `VERSION`
+  - a version string for the service
 - `PORT`
   - the port for the webserver
 - `DEFAULT_USERNAME`
@@ -30,20 +32,12 @@
   - a string to pre-populate the "password" field. Optional
 
 - ConfigMap `environment-config`:
-<<<<<<< HEAD
-  - `VERSION`
-    - a version string for the service
-=======
->>>>>>> c1d468f0
   - `LOCAL_ROUTING_NUM`
     - the routing number for our bank
   - `PUB_KEY_PATH`
     - the path to the JWT signer's public key, mounted as a secret
-<<<<<<< HEAD
-=======
 
 - ConfigMap `service-api-config`:
->>>>>>> c1d468f0
   - `TRANSACTIONS_API_ADDR`
     - the address and port of the `ledgerwriter` service
   - `BALANCES_API_ADDR`
