# Copyright 2019 Google LLC
#
# Licensed under the Apache License, Version 2.0 (the "License");
# you may not use this file except in compliance with the License.
# You may obtain a copy of the License at
#
#      http://www.apache.org/licenses/LICENSE-2.0
#
# Unless required by applicable law or agreed to in writing, software
# distributed under the License is distributed on an "AS IS" BASIS,
# WITHOUT WARRANTIES OR CONDITIONS OF ANY KIND, either express or implied.
# See the License for the specific language governing permissions and
# limitations under the License.

kind: StatefulSet
apiVersion: apps/v1
metadata:
  name: ledger-db
spec:
  serviceName: "ledger-db"
  replicas: 1
  selector:
    matchLabels:
      app: ledger-db
  template:
    metadata:
      labels:
        app: ledger-db
    spec:
      containers:
        - name: postgres
          image: gcr.io/bank-of-anthos/ledger-db:v0.1.0
          imagePullPolicy: "IfNotPresent"
          ports:
            - containerPort: 5432
          envFrom:
            - configMapRef:
                name: environment-config
            - configMapRef:
                name: ledger-db-config
            - configMapRef:
                name: default-data-config
<<<<<<< HEAD
=======
          volumeMounts:
            - name: postgresdb
              mountPath: /var/lib/postgresql/data
              subPath: postgres
      volumes:
        - name: postgresdb
          emptyDir: {}
>>>>>>> c1d468f0
---
apiVersion: v1
kind: ConfigMap
metadata:
  name: ledger-db-config
  labels:
    app: postgres
data:
  POSTGRES_DB: postgresdb
  POSTGRES_USER: admin
  POSTGRES_PASSWORD: password
  SPRING_DATASOURCE_URL: jdbc:postgresql://ledger-db:5432/postgresdb
  SPRING_DATASOURCE_USERNAME: admin # should match POSTGRES_USER
  SPRING_DATASOURCE_PASSWORD: password # should match POSTGRES_PASSWORD
---
apiVersion: v1
kind: Service
metadata:
  name: ledger-db
spec:
  type: ClusterIP
  selector:
    app: ledger-db
  ports:
  - name: postgres
    port: 5432
    targetPort: 5432<|MERGE_RESOLUTION|>--- conflicted
+++ resolved
@@ -40,8 +40,6 @@
                 name: ledger-db-config
             - configMapRef:
                 name: default-data-config
-<<<<<<< HEAD
-=======
           volumeMounts:
             - name: postgresdb
               mountPath: /var/lib/postgresql/data
@@ -49,7 +47,6 @@
       volumes:
         - name: postgresdb
           emptyDir: {}
->>>>>>> c1d468f0
 ---
 apiVersion: v1
 kind: ConfigMap
